/**
 * @fileoverview SettingsModal.tsx
 * Modal for application settings management.
 * Features FTrack connection settings, auto-refresh toggles,
 * label selection, cache management, updates, and connection testing.
 * @component
 */

import React, { useState, useEffect } from "react";
import { Settings, Download } from "lucide-react";
import {
  Dialog,
  DialogContent,
  DialogHeader,
  DialogTitle,
  DialogTrigger,
} from "@/components/ui/dialog";
import { Label } from "@/components/ui/label";
import { Button } from "@/components/ui/button";
import { Input } from "@/components/ui/input";
import { Switch } from "@/components/ui/switch";
import { ftrackService } from "../services/ftrack";
import { db } from "../store/db";
import { playlistStore } from "../store/playlistStore";
import { useSettings } from "../store/settingsStore";
import { useLabelStore } from "../store/labelStore";
import { useThumbnailSettingsStore } from "../store/thumbnailSettingsStore";
import { clearThumbnailCache } from "../services/thumbnailService";
import { usePlaylistsStore } from "../store/playlistsStore";
import {
  Select,
  SelectContent,
  SelectItem,
  SelectTrigger,
  SelectValue,
} from "@/components/ui/select";
import { installUpdate, silentCheckForUpdates } from "../lib/updater";
import { exportLogs } from "../lib/logExporter";
import { getVersion } from "@tauri-apps/api/app";
import { useUpdateStore } from "../store/updateStore";
import { GlowEffect } from "@/components/ui/glow-effect";

interface SettingsModalProps {
  onLoadPlaylists: () => Promise<void>;
  onCloseAllPlaylists: () => void;
}

export const SettingsModal: React.FC<SettingsModalProps> = ({
  onLoadPlaylists,
  onCloseAllPlaylists,
}) => {
  const [isOpen, setIsOpen] = useState(false);
  const { settings, setSettings } = useSettings();
  const { labels, fetchLabels } = useLabelStore();
  const { size, setSize } = useThumbnailSettingsStore();
  const { setActivePlaylist } = usePlaylistsStore();
  const [isConnected, setIsConnected] = useState(false);
  const [isTesting, setIsTesting] = useState(false);
  const [isLoading, setIsLoading] = useState(false);
  const [error, setError] = useState<string | null>(null);
  const [appVersion, setAppVersion] = useState<string>("");
  const { updateAvailable, updateVersion } = useUpdateStore();

  useEffect(() => {
    if (isOpen) {
      fetchLabels();
      // Get app version
      getVersion()
        .then((version) => {
          setAppVersion(version);
        })
        .catch((err) => {
          console.error("Failed to get app version:", err);
        });
    }
  }, [isOpen, fetchLabels]);

  const handleSave = async () => {
    try {
      setIsLoading(true);
      // Update service settings
      ftrackService.updateSettings(settings);

      // Close modal
      setIsOpen(false);

      // Reload playlists with new settings
      await onLoadPlaylists();
    } catch (err) {
      console.error("Failed to save settings:", err);
      setError("Failed to save settings");
    } finally {
      setIsLoading(false);
      window.location.reload();
    }
  };

  const handleTestConnection = async () => {
    setIsTesting(true);
    setError(null);

    try {
      // Update service settings before testing
      ftrackService.updateSettings(settings);
      const success = await ftrackService.testConnection();
      setIsConnected(success);
      if (!success) {
        setError("Failed to connect. Please check your credentials.");
      }
    } catch (err) {
      console.error("Connection error:", err);
      setError("An error occurred while testing the connection");
      setIsConnected(false);
    } finally {
      setIsTesting(false);
    }
  };

  const handleInputChange =
    (field: keyof typeof settings) =>
    (e: React.ChangeEvent<HTMLInputElement>) => {
      setSettings({ ...settings, [field]: e.target.value });
      // Reset connection status when settings change
      setIsConnected(false);
      setError(null);
    };

  const handleClearCache = async () => {
    try {
      setIsLoading(true);

      // Close the modal first
      setIsOpen(false);

      // Clear all tables
      await db.playlists.clear();
      await db.versions.clear();

      // Reset any polling that might be happening
      playlistStore.stopPolling();

      // Clear thumbnail cache
      clearThumbnailCache();

      // Reset UI state
      onCloseAllPlaylists();

      // Set active playlist to Quick Notes
      setActivePlaylist("quick-notes");

      // Reload playlists from FTrack
      await onLoadPlaylists();

      // For a complete reset reload the window
      window.location.reload();
    } catch (err) {
      console.error("Failed to clear cache:", err);
      alert(
        "Failed to clear cache: " +
          (err instanceof Error ? err.message : String(err)),
      );
    } finally {
      setIsLoading(false);
    }
  };

  const handleSizeChange = (newSize: number) => {
    setSize(newSize);
    clearThumbnailCache();
    onCloseAllPlaylists();
    setIsOpen(false);
    window.location.reload();
  };

  const handleExportLogs = async () => {
    try {
      setIsLoading(true);
      await exportLogs();
    } catch (err) {
      console.error("Failed to export logs:", err);
    } finally {
      setIsLoading(false);
    }
  };

  return (
    <Dialog open={isOpen} onOpenChange={setIsOpen}>
      <DialogTrigger asChild>
        <Button variant="ghost" size="icon">
          <Settings className="h-5 w-5" />
        </Button>
      </DialogTrigger>
      <DialogContent className="max-w-4xl">
        <DialogHeader>
          <DialogTitle>Settings</DialogTitle>
        </DialogHeader>
        <div className="grid grid-cols-1 md:grid-cols-2 md:gap-7">
          {/* Left Column */}
          <div className="space-y-4">
            <div className="space-y-2">
              <Label htmlFor="serverUrl">Ftrack URL</Label>
              <Input
                id="serverUrl"
                value={settings.serverUrl}
                onChange={handleInputChange("serverUrl")}
                placeholder="e.g. https://yourserver.ftrackapp.com"
              />
            </div>

            <div className="space-y-2">
              <Label htmlFor="apiKey">API Key</Label>
              <Input
                id="apiKey"
                type="password"
                value={settings.apiKey}
                onChange={handleInputChange("apiKey")}
                placeholder="Your ftrack API key"
              />
            </div>

            <div className="space-y-2">
              <Label htmlFor="apiUser">API User</Label>
              <Input
                id="apiUser"
                value={settings.apiUser}
                onChange={handleInputChange("apiUser")}
                placeholder="Your ftrack account email"
              />
            </div>

            <div className="flex items-center space-x-2 text-sm">
              <div className="font-medium">Connection Status:</div>
              <div className="flex items-center space-x-1">
                <div
                  className={`w-2 h-2 rounded-full ${
                    isConnected
                      ? "bg-green-500"
                      : isTesting
                        ? "bg-yellow-500"
                        : "bg-red-500"
                  }`}
                />
                <span className="capitalize">
                  {isConnected
                    ? "Connected"
                    : isTesting
                      ? "Testing"
                      : "Disconnected"}
                </span>
              </div>
            </div>

            {error && <div className="text-red-500 text-sm">{error}</div>}

            <div className="flex justify-end space-x-2 pb-2 pt-1">
              <Button
                variant="outline"
                onClick={handleTestConnection}
                disabled={isTesting || isLoading}
              >
                {isTesting ? "Testing..." : "Test Connection"}
              </Button>
              <Button onClick={handleSave} disabled={isTesting || isLoading}>
                Save Credentials
              </Button>
            </div>

            <div className="border-t pt-4 mt-4">
              <div className="space-y-4">
                <div className="flex items-center justify-between mt-1">
                  <Label htmlFor="auto-refresh">Enable Auto Refresh</Label>
                  <Switch
                    id="auto-refresh"
                    checked={settings.autoRefreshEnabled}
                    onCheckedChange={(checked: boolean) =>
                      setSettings({
                        ...settings,
                        autoRefreshEnabled: checked,
                      })
                    }
                  />
                </div>
                <div className="flex items-center justify-between">
                  <Label htmlFor="default-label">Default Note Label</Label>
                  <Select
                    value={settings.defaultLabelId || labels[0]?.id}
                    onValueChange={(value) =>
                      setSettings({ ...settings, defaultLabelId: value })
                    }
                  >
                    <SelectTrigger id="default-label" className="w-[180px]">
                      <SelectValue placeholder="Select a default label" />
                    </SelectTrigger>
                    <SelectContent>
                      {labels.map((label) => (
                        <SelectItem key={label.id} value={label.id}>
                          {label.name}
                        </SelectItem>
                      ))}
                    </SelectContent>
                  </Select>
                </div>
                <div className="flex items-center justify-between">
                  <Label>Thumbnail Quality</Label>
                  <Select
                    onValueChange={(value) => handleSizeChange(Number(value))}
                    value={size.toString()}
                  >
                    <SelectTrigger className="w-[180px]">
                      <SelectValue placeholder="Select quality" />
                    </SelectTrigger>
                    <SelectContent>
                      <SelectItem value="128">Low (Default)</SelectItem>
                      <SelectItem value="256">Medium</SelectItem>
                      <SelectItem value="512">High</SelectItem>
                      <SelectItem value="1024">Max</SelectItem>
                    </SelectContent>
                  </Select>
                </div>
              </div>
            </div>
          </div>

          {/* Right Column */}
          <div className="space-y-4">
            <div className="border p-4 rounded-md bg-muted/30">
              <h1 className="text-3xl font-semibold mb-2 text-center">
                AstraNotes
              </h1>
              <p className="text-sm text-muted-foreground text-center mb-2">
                Version: {appVersion}
              </p>
              <p className="text-sm text-muted-foreground text-center">
                by{" "}
                <a
                  href="https://astralumen.co/"
                  target="_blank"
                  rel="noopener noreferrer"
                  className="font-medium hover:underline"
                >
                  Astra Lumen Images
                </a>
              </p>
            </div>

            <div className="border-t pt-4 mt-4">
              <div className="flex justify-between items-center">
                <div>
                  <h4 className="font-medium">Updates</h4>
                  <p className="text-sm text-muted-foreground max-w-56">
                    {updateAvailable
                      ? `Version ${updateVersion} available`
                      : "Check for new versions"}
                  </p>
                </div>
                <div className="relative inline-block">
                  {updateAvailable && (
                    <GlowEffect
                      colors={["#FF5733", "#33FF57", "#3357FF", "#F1C40F"]}
                      mode="pulse"
                      blur="soft"
                      duration={3}
                      scale={1.1}
                    />
                  )}
                  <Button
                    variant="default"
                    size="default"
                    onClick={() =>
                      updateAvailable
                        ? installUpdate()
<<<<<<< HEAD
                        : silentCheckForUpdates()
=======
                        : silentCheckForUpdates(true)
>>>>>>> e5d6dbd1
                    }
                    disabled={isLoading}
                    className="relative z-10"
                  >
                    {updateAvailable ? "Update Now" : "Check for Updates"}
                  </Button>
                </div>
              </div>
            </div>

            <div className="border-t pt-4 mt-4">
              <div className="flex justify-between items-center">
                <div>
                  <h4 className="font-medium">Export Logs</h4>
                  <p className="text-sm text-muted-foreground max-w-56">
                    Export logs from the last 24 hours
                  </p>
                </div>
                <Button
                  variant="default"
                  size="default"
                  onClick={handleExportLogs}
                  disabled={isLoading}
                  className="flex items-center gap-1"
                >
                  <Download className="h-4 w-4" />
                  Export Logs
                </Button>
              </div>
            </div>

            <div className="border-t pt-4 mt-4">
              <div className="flex items-center justify-between">
                <div>
                  <h3 className="font-medium">Clear Cache</h3>
                  <p className="text-sm text-gray-500 max-w-56">
                    Clear all cached playlists, versions, statuses and notes
                  </p>
                </div>
                <Button
                  variant="destructive"
                  size="default"
                  onClick={handleClearCache}
                  disabled={isLoading}
                >
                  {isLoading ? "Clearing..." : "Clear Cache"}
                </Button>
              </div>
            </div>
          </div>
        </div>
      </DialogContent>
    </Dialog>
  );
};<|MERGE_RESOLUTION|>--- conflicted
+++ resolved
@@ -369,11 +369,7 @@
                     onClick={() =>
                       updateAvailable
                         ? installUpdate()
-<<<<<<< HEAD
-                        : silentCheckForUpdates()
-=======
                         : silentCheckForUpdates(true)
->>>>>>> e5d6dbd1
                     }
                     disabled={isLoading}
                     className="relative z-10"
